--- conflicted
+++ resolved
@@ -48,11 +48,8 @@
 num = "0.4"
 nix = "0.23"
 kernel32-sys = "0.2"
-<<<<<<< HEAD
+hex = "0.4"
 semver = "1.0"
-=======
-hex = "0.4"
->>>>>>> d6528b66
 
 [features]
 default = ["parking_lot"]
