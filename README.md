# Kaspa-miner
[![Build status](https://github.com/elichai/kaspa-miner/workflows/ci/badge.svg)](https://github.com/elichai/kaspa-miner/actions)
[![Latest version](https://img.shields.io/crates/v/kaspa-miner.svg)](https://crates.io/crates/kaspa-miner)
![License](https://img.shields.io/crates/l/kaspa-miner.svg)
[![dependency status](https://deps.rs/repo/github/elichai/kaspa-miner/status.svg)](https://deps.rs/repo/github/elichai/kaspa-miner)

A Rust binary for file encryption to multiple participants. 


## Installation
### From Sources
With Rust's package manager cargo, you can install CUDA supported kaspa-miner via:

```sh
<<<<<<< HEAD
rustup default nightly
cargo install --git https://github.com/tmrlvi/kaspa-miner.git
```

This version includes a precompiled PTX, which would work with most modern GPUs. To compile the PTX youself, 
you have to clone the project:

```sh
git clone https://github.com/tmrlvi/kaspa-miner.git
cd kaspa-miner
# Using cuda nvcc that supports sm_30 (e.g., 9.2)
nvcc kaspa-cuda-native/src/kaspa-cuda.cu -std=c++11 -O3 --restrict --ptx --gpu-architecture=compute_30 --gpu-code=sm_30 -o ./resources/kaspa-cuda-sm30.ptx -Xptxas -O3 -Xcompiler -O3
# Using cuda nvcc from a recent cuda (e.g. 11.5)
nvcc kaspa-cuda-native/src/kaspa-cuda.cu -std=c++11 -O3 --restrict --ptx --gpu-architecture=compute_61 --gpu-code=sm_61 -o ./resources/kaspa-cuda-sm61.ptx -Xptxas -O3 -Xcompiler -O3 
cargo build --release
```

The regular version is still available at
```sh
cargo install --git https://github.com/elichai/kaspa-miner.git
=======
cargo install kaspa-miner
>>>>>>> 3fc04e13
```

### From Binaries
The [release page](https://github.com/tmrlvi/kaspa-miner/releases) includes precompiled binaries for Linux, and Windows (for the GPU version).


# Usage
To start mining you need to run [kaspad](https://github.com/kaspanet/kaspad) and have an address to send the rewards to.
There's a guide here on how to run a full node and how to generate addresses: https://github.com/kaspanet/docs/blob/main/Getting%20Started/Full%20Node%20Installation.md

Help:
```
<<<<<<< HEAD
kaspa-miner 0.1.3-GPU-0.2
=======
kaspa-miner 0.2.0
>>>>>>> 3fc04e13
A Kaspa high performance CPU miner

USAGE:
    kaspa-miner [FLAGS] [OPTIONS] --mining-address <mining-address>

FLAGS:
    -d, --debug                   Enable debug logging level
    -h, --help                    Prints help information
<<<<<<< HEAD
        --mine-when_not-synced    Mine even when kaspad says it is not synced, only useful when passing `--allow-submit-
=======
        --mine-when-not-synced    Mine even when kaspad says it is not synced, only useful when passing `--allow-submit-
>>>>>>> 3fc04e13
                                  block-when-not-synced` to kaspad  [default: false]
        --testnet                 Use testnet instead of mainnet [default: false]
    -V, --version                 Prints version information

OPTIONS:
        --cuda-device <cuda-device>...       Which GPUs to use [default: all]
    -s, --kaspad-address <kaspad-address>    The IP of the kaspad instance [default: 127.0.0.1]
    -a, --mining-address <mining-address>    The Kaspa address for the miner reward
<<<<<<< HEAD
    -t, --threads <num-threads>              Amount of CPU miner threads to launch. The first thread manages the GPU, if
                                             not disabled [default: number of logical cpus minus number of gpu]
=======
    -t, --threads <num-threads>              Amount of miner threads to launch [default: number of logical cpus]
>>>>>>> 3fc04e13
    -p, --port <port>                        Kaspad port [default: Mainnet = 16111, Testnet = 16211]
        --workload <workload>...             How many nonces to generate at once [defualt: cuda recommendations]
```

To start mining you just need to run the following:

`./kaspa-miner --mining-addr kaspa:XXXXX`

This will run the miner on all the available CPU cores.

# Donation Addresses

**Elichai**: `kaspa:qzvqtx5gkvl3tc54up6r8pk5mhuft9rtr0lvn624w9mtv4eqm9rvc9zfdmmpu`

**HauntedCook**: `kaspa:qz4jdyu04hv4hpyy00pl6trzw4gllnhnwy62xattejv2vaj5r0p5quvns058f`<|MERGE_RESOLUTION|>--- conflicted
+++ resolved
@@ -12,7 +12,6 @@
 With Rust's package manager cargo, you can install CUDA supported kaspa-miner via:
 
 ```sh
-<<<<<<< HEAD
 rustup default nightly
 cargo install --git https://github.com/tmrlvi/kaspa-miner.git
 ```
@@ -32,10 +31,7 @@
 
 The regular version is still available at
 ```sh
-cargo install --git https://github.com/elichai/kaspa-miner.git
-=======
 cargo install kaspa-miner
->>>>>>> 3fc04e13
 ```
 
 ### From Binaries
@@ -48,11 +44,7 @@
 
 Help:
 ```
-<<<<<<< HEAD
-kaspa-miner 0.1.3-GPU-0.2
-=======
 kaspa-miner 0.2.0
->>>>>>> 3fc04e13
 A Kaspa high performance CPU miner
 
 USAGE:
@@ -61,27 +53,16 @@
 FLAGS:
     -d, --debug                   Enable debug logging level
     -h, --help                    Prints help information
-<<<<<<< HEAD
-        --mine-when_not-synced    Mine even when kaspad says it is not synced, only useful when passing `--allow-submit-
-=======
         --mine-when-not-synced    Mine even when kaspad says it is not synced, only useful when passing `--allow-submit-
->>>>>>> 3fc04e13
                                   block-when-not-synced` to kaspad  [default: false]
         --testnet                 Use testnet instead of mainnet [default: false]
     -V, --version                 Prints version information
 
 OPTIONS:
-        --cuda-device <cuda-device>...       Which GPUs to use [default: all]
     -s, --kaspad-address <kaspad-address>    The IP of the kaspad instance [default: 127.0.0.1]
     -a, --mining-address <mining-address>    The Kaspa address for the miner reward
-<<<<<<< HEAD
-    -t, --threads <num-threads>              Amount of CPU miner threads to launch. The first thread manages the GPU, if
-                                             not disabled [default: number of logical cpus minus number of gpu]
-=======
     -t, --threads <num-threads>              Amount of miner threads to launch [default: number of logical cpus]
->>>>>>> 3fc04e13
     -p, --port <port>                        Kaspad port [default: Mainnet = 16111, Testnet = 16211]
-        --workload <workload>...             How many nonces to generate at once [defualt: cuda recommendations]
 ```
 
 To start mining you just need to run the following:
