--- conflicted
+++ resolved
@@ -120,7 +120,6 @@
                 }
             }
 
-<<<<<<< HEAD
             self.specs = (0..gpus.len())
                 .map(|i| CudaWorkerSpec {
                     device_id: gpus[i] as u32,
@@ -131,26 +130,11 @@
                     },
                     is_absolute: opts.cuda_workload_absolute,
                     blocking_sync: !opts.cuda_no_blocking_sync,
+                    random: opts.nonce_gen,
                 })
                 .collect();
         }
         Ok(self.specs.len())
-=======
-        self.specs = (0..gpus.len())
-            .map(|i| CudaWorkerSpec {
-                device_id: gpus[i] as u32,
-                workload: match &opts.cuda_workload {
-                    Some(workload) if i < workload.len() => workload[i],
-                    Some(workload) if !workload.is_empty() => *workload.last().unwrap(),
-                    _ => DEFAULT_WORKLOAD_SCALE,
-                },
-                is_absolute: opts.cuda_workload_absolute,
-                blocking_sync: !opts.cuda_no_blocking_sync,
-                random: opts.nonce_gen,
-            })
-            .collect();
-        Ok(())
->>>>>>> ce917e4f
     }
 }
 
