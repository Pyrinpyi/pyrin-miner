#![cfg_attr(all(test, feature = "bench"), feature(test))]

use std::error::Error as StdError;

use log::warn;
use structopt::StructOpt;

use crate::cli::Opt;
use crate::client::KaspadHandler;
use crate::miner::MinerManager;
use crate::proto::NotifyBlockAddedRequestMessage;
<<<<<<< HEAD
use cust::CudaFlags;
use log::warn;
use std::error::Error as StdError;
use std::fmt;
use structopt::StructOpt;
=======
use crate::target::Uint256;
>>>>>>> 3fc04e13

mod cli;
mod client;
mod gpu;
mod kaspad_messages;
mod miner;
mod pow;
mod target;
mod watch;

pub mod proto {
    tonic::include_proto!("protowire");
    // include!("protowire.rs"); // FIXME: https://github.com/intellij-rust/intellij-rust/issues/6579
}

pub type Error = Box<dyn StdError + Send + Sync + 'static>;

type Hash = Uint256;

#[tokio::main]
async fn main() -> Result<(), Error> {
    cust::init(CudaFlags::empty())?;
    let mut opt: Opt = Opt::from_args();
    opt.process()?;
    env_logger::builder().filter_level(opt.log_level()).parse_default_env().init();

    let gpus = opt.cuda_device.unwrap();
    let workload = opt.workload.unwrap();
    loop {
        let mut client =
            KaspadHandler::connect(opt.kaspad_address.clone(), opt.mining_address.clone(), opt.mine_when_not_synced)
                .await?;
        client.client_send(NotifyBlockAddedRequestMessage {}).await?;
        client.client_get_block_template().await?;
<<<<<<< HEAD

        client.listen(opt.num_threads.unwrap(), gpus.clone(), workload.clone(), opt.workload_absolute).await?;
=======
        let mut miner_manager = MinerManager::new(client.send_channel.clone(), opt.num_threads);
        client.listen(&mut miner_manager).await?;
>>>>>>> 3fc04e13
        warn!("Disconnected from kaspad, retrying");
    }
}<|MERGE_RESOLUTION|>--- conflicted
+++ resolved
@@ -9,15 +9,9 @@
 use crate::client::KaspadHandler;
 use crate::miner::MinerManager;
 use crate::proto::NotifyBlockAddedRequestMessage;
-<<<<<<< HEAD
+use crate::target::Uint256;
 use cust::CudaFlags;
-use log::warn;
-use std::error::Error as StdError;
 use std::fmt;
-use structopt::StructOpt;
-=======
-use crate::target::Uint256;
->>>>>>> 3fc04e13
 
 mod cli;
 mod client;
@@ -52,13 +46,8 @@
                 .await?;
         client.client_send(NotifyBlockAddedRequestMessage {}).await?;
         client.client_get_block_template().await?;
-<<<<<<< HEAD
-
-        client.listen(opt.num_threads.unwrap(), gpus.clone(), workload.clone(), opt.workload_absolute).await?;
-=======
-        let mut miner_manager = MinerManager::new(client.send_channel.clone(), opt.num_threads);
+        let mut miner_manager = MinerManager::new(client.send_channel.clone(), opt.num_threads, gpus.clone(), workload.clone(), opt.workload_absolute);
         client.listen(&mut miner_manager).await?;
->>>>>>> 3fc04e13
         warn!("Disconnected from kaspad, retrying");
     }
 }