--- conflicted
+++ resolved
@@ -1,26 +1,13 @@
-<<<<<<< HEAD
-use crate::proto::{KaspadMessage, RpcBlock};
-use crate::{pow, Error};
-use log::{error, info, warn};
-use rand::{thread_rng, RngCore};
-=======
->>>>>>> 3fc04e13
 use std::num::Wrapping;
 use std::sync::atomic::{AtomicU64, AtomicUsize, Ordering};
 use std::sync::Arc;
-use std::thread::sleep;
 use std::time::Duration;
-<<<<<<< HEAD
-use tokio::sync::mpsc::Sender;
-use tokio::sync::watch;
-=======
 
 use crate::proto::{KaspadMessage, RpcBlock};
 use crate::{pow, watch, Error};
-use log::{info, warn};
+use log::{error, info, warn};
 use rand::{thread_rng, RngCore};
 use tokio::sync::mpsc::Sender;
->>>>>>> 3fc04e13
 use tokio::task::{self, JoinHandle};
 use tokio::time::MissedTickBehavior;
 
@@ -55,44 +42,21 @@
 const LOG_RATE: Duration = Duration::from_secs(10);
 
 impl MinerManager {
-<<<<<<< HEAD
     pub fn new(
         send_channel: Sender<KaspadMessage>,
-        num_threads: usize,
+        n_cpus: Option<u16>,
         gpus: Vec<u16>,
         workload: Vec<f32>,
         workload_absolute: bool,
     ) -> Self {
-        info!("launching: {} miners", num_threads);
         let hashes_tried = Arc::new(AtomicU64::new(0));
         let (send, recv) = watch::channel(None);
-        let handels = (0..(num_threads + gpus.len()))
-            .map(|i| {
-                if i < gpus.len() {
-                    Self::launch_gpu_miner(
-                        send_channel.clone(),
-                        recv.clone(),
-                        Arc::clone(&hashes_tried),
-                        gpus.clone(),
-                        i,
-                        workload.clone(),
-                        workload_absolute,
-                    )
-                } else {
-                    Self::launch_miner(send_channel.clone(), recv.clone(), Arc::clone(&hashes_tried))
-                }
-            })
-            .collect();
-        Self {
-            handles: handels,
-=======
-    pub fn new(send_channel: Sender<KaspadMessage>, n_cpus: Option<u16>) -> Self {
-        let hashes_tried = Arc::new(AtomicU64::new(0));
-        let (send, recv) = watch::channel(None);
-        let handles = Self::launch_cpu_threads(send_channel.clone(), Arc::clone(&hashes_tried), recv, n_cpus).collect();
+        let handles = [
+            Self::launch_cpu_threads(send_channel.clone(), Arc::clone(&hashes_tried), recv, n_cpus).collect(),
+            Self::launch_gpu_threads(send_channel.clone(), Arc::clone(&hashes_tried), recv, gpus, workload, workload_absolute).collect(),
+        ].concat();
         Self {
             handles,
->>>>>>> 3fc04e13
             block_channel: send,
             send_channel,
             logger_handle: task::spawn(Self::log_hashrate(Arc::clone(&hashes_tried))),
@@ -112,6 +76,27 @@
         info!("launching: {} cpu miners", n_cpus);
         (0..n_cpus)
             .map(move |_| Self::launch_cpu_miner(send_channel.clone(), work_channel.clone(), Arc::clone(&hashes_tried)))
+    }
+
+    fn launch_gpu_threads(
+        send_channel: Sender<KaspadMessage>,
+        hashes_tried: Arc<AtomicU64>,
+        work_channel: watch::Receiver<Option<pow::State>>,
+        gpus: Vec<u16>,
+        workload: Vec<f32>,
+        workload_absolute: bool,
+    ) -> impl Iterator<Item = MinerHandler>{
+        (0..gpus.len())
+            .map(move |_|
+                     Self::launch_gpu_miner(
+                         send_channel.clone(),
+                         work_channel.clone(),
+                         Arc::clone(&hashes_tried),
+                         gpus[i],
+                         workload[i],
+                         workload_absolute,
+                     )
+            )
     }
 
     pub async fn process_block(&mut self, block: Option<RpcBlock>) -> Result<(), Error> {
@@ -131,8 +116,7 @@
             }
         };
 
-<<<<<<< HEAD
-        self.block_channel.send(state.clone()).map_err(|_e| "Failed sending block to threads")?;
+        self.block_channel.send(state).map_err(|_e| "Failed sending block to threads")?;
         Ok(())
     }
 
@@ -140,16 +124,15 @@
         send_channel: Sender<KaspadMessage>,
         mut block_channel: watch::Receiver<Option<pow::State>>,
         hashes_tried: Arc<AtomicU64>,
-        gpus: Vec<u16>,
-        thd_id: usize,
-        workload: Vec<f32>,
+        gpu: u16,
+        workload: f32,
         workload_absolute: bool,
     ) -> MinerHandler {
         std::thread::spawn(move || {
             let rt = tokio::runtime::Runtime::new().unwrap();
             (|| {
-                info!("Spawned Thread for GPU #{}", gpus[thd_id]);
-                let mut gpu_work = GPUWork::new(gpus[thd_id] as u32, workload[thd_id], workload_absolute)?;
+                info!("Spawned Thread for GPU #{}", gpu);
+                let mut gpu_work = GPUWork::new(gpu as u32, workload, workload_absolute)?;
                 //let mut gpu_work = gpu_ctx.get_worker(workload).unwrap();
                 let out_size: usize = gpu_work.get_output_size();
 
@@ -161,8 +144,7 @@
                 let mut has_results = false;
                 loop {
                     if state.is_none() {
-                        rt.block_on(block_channel.changed())?;
-                        state = block_channel.borrow().clone();
+                        state = block_channel.wait_for_change()?;
                     }
                     let state_ref = match state.as_mut() {
                         Some(s) => s,
@@ -224,50 +206,39 @@
                     gpu_work.calculate_heavy_hash();
                     has_results = true;
                     {
-                        let borrowed_state = (&block_channel).borrow();
-                        if borrowed_state.is_none() || (borrowed_state.as_ref().unwrap().id != state.as_ref().unwrap().id) {
-                            state = borrowed_state.clone();
-                            has_results = false;
+                        if let Some(new_state) = block_channel.get_changed()? {
+                            state = new_state;
                         }
                     }
                 }
                 Ok(())
             })()
             .map_err(|e: Error| {
-                error!("GPU thread of #{} crashed: {}", thd_id, e.to_string());
+                error!("GPU thread of #{} crashed: {}", gpu, e.to_string());
                 e
             })
         })
     }
 
-    fn launch_miner(
-=======
-        self.block_channel.send(state).map_err(|_e| "Failed sending block to threads")?;
-        Ok(())
-    }
-
     pub fn launch_cpu_miner(
->>>>>>> 3fc04e13
         send_channel: Sender<KaspadMessage>,
         mut block_channel: watch::Receiver<Option<pow::State>>,
         hashes_tried: Arc<AtomicU64>,
     ) -> MinerHandler {
         let mut nonce = Wrapping(thread_rng().next_u64());
         std::thread::spawn(move || {
-<<<<<<< HEAD
-            let rt = tokio::runtime::Runtime::new().unwrap();
             (|| {
                 let mut state = None;
                 loop {
                     if state.is_none() {
-                        rt.block_on(block_channel.changed())?;
-                        state = block_channel.borrow().clone();
+                        state = block_channel.wait_for_change()?;
                     }
                     let state_ref = match state.as_mut() {
                         Some(s) => s,
                         None => continue,
                     };
-                    if let Some(block) = state_ref.generate_block_if_pow(nonce.0) {
+                    state_ref.nonce = nonce.0;
+                    if let Some(block) = state_ref.generate_block_if_pow() {
                         let block_hash =
                             block.block_hash().expect("We just got it from the state, we should be able to hash it");
                         send_channel.blocking_send(KaspadMessage::submit_block(block))?;
@@ -278,43 +249,17 @@
                     hashes_tried.fetch_add(1, Ordering::AcqRel);
 
                     if nonce.0 % 128 == 0 {
-                        let borrowed_state = (&block_channel).borrow();
-                        if borrowed_state.is_none() || (borrowed_state.as_ref().unwrap().id != state.as_ref().unwrap().id) {
-                            state = borrowed_state.clone();
+                        if let Some(new_state) = block_channel.get_changed()? {
+                            state = new_state;
                         }
-=======
-            let mut state = None;
-            loop {
-                if state.is_none() {
-                    state = block_channel.wait_for_change()?;
-                }
-                let state_ref = match state.as_mut() {
-                    Some(s) => s,
-                    None => continue,
-                };
-                state_ref.nonce = nonce.0;
-                if let Some(block) = state_ref.generate_block_if_pow() {
-                    let block_hash =
-                        block.block_hash().expect("We just got it from the state, we should be able to hash it");
-                    send_channel.blocking_send(KaspadMessage::submit_block(block))?;
-                    info!("Found a block: {:x}", block_hash);
-                }
-                nonce += Wrapping(1);
-                // TODO: Is this really necessary? can we just use Relaxed?
-                hashes_tried.fetch_add(1, Ordering::AcqRel);
-
-                if nonce.0 % 128 == 0 {
-                    if let Some(new_state) = block_channel.get_changed()? {
-                        state = new_state;
->>>>>>> 3fc04e13
                     }
                 }
                 Ok(())
             })()
-            .map_err(|e: Error| {
-                error!("CPU thread crashed: {}", e.to_string());
-                e
-            })
+                .map_err(|e: Error| {
+                    error!("CPU thread crashed: {}", e.to_string());
+                    e
+                })
         })
     }
 
