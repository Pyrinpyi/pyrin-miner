use std::sync::atomic::{AtomicUsize, Ordering};
use std::sync::Arc;

use crate::gpu::GPUWork;
pub use crate::pow::hasher::HeaderHasher;
use crate::{
    pow::{
        hasher::{Hasher, PowHasher},
        heavy_hash::Matrix,
    },
    proto::{RpcBlock, RpcBlockHeader},
    target::{self, Uint256},
    Error,
};
use cust::prelude::SliceExt;

mod hasher;
mod heavy_hash;
mod keccak;
mod xoshiro;

#[derive(Clone)]
pub struct State {
    pub id: usize,
    matrix: Arc<Matrix>,
    pub target: Uint256,
    pub pow_hash_header: Vec<u8>,
    block: Arc<RpcBlock>,
    // PRE_POW_HASH || TIME || 32 zero byte padding; without NONCE
    hasher: PowHasher,
}

impl State {
    #[inline]
    pub fn new(id: usize, block: RpcBlock) -> Result<Self, Error> {
        let header = &block.header.as_ref().ok_or("Header is missing")?;

        let target = target::u256_from_compact_target(header.bits);
        let mut hasher = HeaderHasher::new();
        serialize_header(&mut hasher, header, true);
        let pre_pow_hash = hasher.finalize();
        // PRE_POW_HASH || TIME || 32 zero byte padding || NONCE
        let hasher = PowHasher::new(pre_pow_hash, header.timestamp as u64);
        let matrix = Arc::new(Matrix::generate(pre_pow_hash));

<<<<<<< HEAD
        Ok(Self {
            id,
            matrix,
            target,
            pow_hash_header: [
                pre_pow_hash.0.as_slice(),
                header.timestamp.to_le_bytes().as_slice(),
                [0u8; 32].as_slice(),
            ]
            .concat(),
            block: Arc::new(block),
            hasher,
        })
=======
        Ok(Self { id, matrix, nonce: 0, target, block: Arc::new(block), hasher })
>>>>>>> 3fc04e13
    }

    #[inline(always)]
    // PRE_POW_HASH || TIME || 32 zero byte padding || NONCE
    pub fn calculate_pow(&self, nonce: u64) -> Uint256 {
        // Hasher already contains PRE_POW_HASH || TIME || 32 zero byte padding; so only the NONCE is missing
<<<<<<< HEAD
        let mut hasher = self.hasher.clone();
        hasher.update(nonce.to_le_bytes());
        let heavy_hash = self.matrix.heavy_hash(hasher.finalize());
        Uint256::from_le_bytes(heavy_hash.0)
=======
        let hash = self.hasher.finalize_with_nonce(self.nonce);
        self.matrix.heavy_hash(hash)
>>>>>>> 3fc04e13
    }

    #[inline(always)]
    pub fn check_pow(&self, nonce: u64) -> bool {
        let pow = self.calculate_pow(nonce);
        // The pow hash must be less or equal than the claimed target.
        pow <= self.target
    }

    #[inline(always)]
    pub fn generate_block_if_pow(&self, nonce: u64) -> Option<RpcBlock> {
        self.check_pow(nonce).then(|| {
            let mut block = (*self.block).clone();
            let header = &mut block.header.as_mut().expect("We checked that a header exists on creation");
            header.nonce = nonce;
            block
        })
    }

    #[inline(always)]
    pub fn start_pow_gpu(&self, gpu_work: &mut GPUWork) {
        gpu_work.calculate_pow_hash(&self.pow_hash_header, None);
        let mut matrix_gpu = self.matrix.clone().0.as_slice().as_dbuf().unwrap();
        gpu_work.calculate_matrix_mul(&mut matrix_gpu);
    }
}

#[cfg(not(any(target_pointer_width = "64", target_pointer_width = "32")))]
compile_error!("Supporting only 32/64 bits");

#[inline(always)]
pub fn serialize_header<H: Hasher>(hasher: &mut H, header: &RpcBlockHeader, for_pre_pow: bool) {
    let (nonce, timestamp) = if for_pre_pow { (0, 0) } else { (header.nonce, header.timestamp) };
    let num_parents = header.parents.len();
    let version: u16 = header.version.try_into().unwrap();
    hasher.update(version.to_le_bytes()).update((num_parents as u64).to_le_bytes());

    let mut hash = [0u8; 32];
    for parent in &header.parents {
        hasher.update((parent.parent_hashes.len() as u64).to_le_bytes());
        for hash_string in &parent.parent_hashes {
            decode_to_slice(hash_string, &mut hash).unwrap();
            hasher.update(hash);
        }
    }
    decode_to_slice(&header.hash_merkle_root, &mut hash).unwrap();
    hasher.update(hash);

    decode_to_slice(&header.accepted_id_merkle_root, &mut hash).unwrap();
    hasher.update(hash);
    decode_to_slice(&header.utxo_commitment, &mut hash).unwrap();
    hasher.update(hash);

    hasher
        .update(timestamp.to_le_bytes())
        .update(header.bits.to_le_bytes())
        .update(nonce.to_le_bytes())
        .update(header.daa_score.to_le_bytes())
        .update(header.blue_score.to_le_bytes());

    // I'm assuming here BlueWork will never pass 256 bits.
    let blue_work_len = (header.blue_work.len() + 1) / 2;
    if header.blue_work.len() % 2 == 0 {
        decode_to_slice(&header.blue_work, &mut hash[..blue_work_len]).unwrap();
    } else {
        let mut blue_work = String::with_capacity(header.blue_work.len() + 1);
        blue_work.push('0');
        blue_work.push_str(&header.blue_work);
        decode_to_slice(&blue_work, &mut hash[..blue_work_len]).unwrap();
    }

    hasher.update((blue_work_len as u64).to_le_bytes()).update(&hash[..blue_work_len]);

    decode_to_slice(&header.pruning_point, &mut hash).unwrap();
    hasher.update(hash);
}

#[allow(dead_code)] // False Positive: https://github.com/rust-lang/rust/issues/88900
#[derive(Debug)]
enum FromHexError {
    OddLength,
    InvalidStringLength,
    InvalidHexCharacter { c: char, index: usize },
}

#[inline(always)]
fn decode_to_slice<T: AsRef<[u8]>>(data: T, out: &mut [u8]) -> Result<(), FromHexError> {
    let data = data.as_ref();
    if data.len() % 2 != 0 {
        return Err(FromHexError::OddLength);
    }
    if data.len() / 2 != out.len() {
        return Err(FromHexError::InvalidStringLength);
    }

    for (i, byte) in out.iter_mut().enumerate() {
        *byte = val(data[2 * i], 2 * i)? << 4 | val(data[2 * i + 1], 2 * i + 1)?;
    }

    #[inline(always)]
    fn val(c: u8, idx: usize) -> Result<u8, FromHexError> {
        match c {
            b'A'..=b'F' => Ok(c - b'A' + 10),
            b'a'..=b'f' => Ok(c - b'a' + 10),
            b'0'..=b'9' => Ok(c - b'0'),
            _ => Err(FromHexError::InvalidHexCharacter { c: c as char, index: idx }),
        }
    }

    Ok(())
}

#[cfg(test)]
mod tests {
    use crate::pow::hasher::{Hasher, HeaderHasher};
    use crate::pow::serialize_header;
    use crate::proto::{RpcBlockHeader, RpcBlockLevelParents};
    use crate::Hash;

    struct Buf(Vec<u8>);
    impl Hasher for Buf {
        fn update<A: AsRef<[u8]>>(&mut self, data: A) -> &mut Self {
            self.0.extend(data.as_ref());
            self
        }
    }

    #[test]
    fn test_serialize_header() {
        let header = RpcBlockHeader {
            version: 24565,
            parents: vec![
                RpcBlockLevelParents {
                    parent_hashes: vec![
                        "62a5eee82abdf44a2d0b75fb180daf48a79ee0b10d394651850fd4a178892ee2".into(),
                        "85ece1511455780875d64ee2d3d0d0de6bf8f9b44ce85ff044c6b1f83b8e883b".into(),
                        "bf857aab99c5b252c7429c32f3a8aeb79ef856f659c18f0dcecc77c75e7a81bf".into(),
                        "de275f67cfe242cf3cc354f3ede2d6becc4ea3ae5e88526a9f4a578bcb9ef2d4".into(),
                        "a65314768d6d299761ea9e4f5aa6aec3fc78c6aae081ac8120c720efcd6cea84".into(),
                        "b6925e607be063716f96ddcdd01d75045c3f000f8a796bce6c512c3801aacaee".into(),
                    ],
                },
                RpcBlockLevelParents {
                    parent_hashes: vec![
                        "dfad5b50ece0b8b7c1965d9181251b7c9c9ca5205afc16a236a2efcdd2d12d2a".into(),
                        "79d074a8280ae9439eb0d6aeca0823ae02d67d866ac2c4fe4a725053da119b9d".into(),
                        "4f515140a2d7239c40b45ac3950d941fc4fe1c0cb96ad322d62282295fbfe11e".into(),
                        "26a433076db5c1444c3a34d32a5c4a7ffbe8d181f7ed3b8cfe904f93f8f06d29".into(),
                        "bcd9ed847b182e046410f44bc4b0f3f03a0d06820a30f257f8114130678ac045".into(),
                        "86c1e3c9342c8b8055c466d886441d259906d69acd894b968ae9f0eb9d965ce6".into(),
                        "a4693c4ebe881501b7d9846b66eb02b57e5cda7b6cba6891d616bd686c37b834".into(),
                    ],
                },
                RpcBlockLevelParents {
                    parent_hashes: vec![
                        "613ac8ba52734ae4e3f1217acd5f83270814301867b5d06711b238001c7957b2".into(),
                        "7719ce3f3188dfe57deebf6f82595a10f7bb562ca04d5c3d27942958c6db3262".into(),
                        "670649f3bc97d9a2316735ede682a5dfe6f1a011fbc98ad0fbe790003c01e8e9".into(),
                        "967703af665e9f72407f4b03d4fdb474aafe8a0d3e0515dd4650cf51172b8124".into(),
                        "8bcb7f969e400b6c5b127768b1c412fae98cf57631cf37033b4b4aba7d7ed319".into(),
                        "ba147249c908ac70d1c406dade0e828eb6ba0dcaa88285543e10213c643fc860".into(),
                        "3b5860236670babcad0bd7f4c4190e323623a868d1eae1769f40a26631431b3b".into(),
                        "d5215605d2086fead499ac63a4653d12283d56019c3795a98a126d09cfcbe36c".into(),
                        "dcc93788a5409f8b6e42c2dd83aa46611852ad0b5028775c771690b6854e05b3".into(),
                    ],
                },
                RpcBlockLevelParents {
                    parent_hashes: vec![
                        "77241e302c6da8665c42341dda4adaea595ab1895f9652489dd2ceb49c247430".into(),
                        "3cbb44c2b94303db662c9c66b8782905190f1e1635b63e34878d3f246fadfce3".into(),
                        "44e74ef813090f8030bcd525ac10653ff182e00120f7e1f796fa0fc16ba7bb90".into(),
                        "be2a33e87c3d60ab628471a420834383661801bb0bfd8e6c140071db1eb2f7a1".into(),
                        "8194f1a045a94c078835c75dff2f3e836180baad9e955da840dc74c4dc2498f8".into(),
                        "c201aec254a0e36476b2eeb124fdc6afc1b7d809c5e08b5e0e845aaf9b6c3957".into(),
                        "e95ab4aa8e107cdb873f2dac527f16c4d5ac8760768a715e4669cb840c25317f".into(),
                        "9a368774e506341afb46503e28e92e51bd7f7d4b53b9023d56f9b9ec991ac2a9".into(),
                        "d9bc45ff64bb2bf14d4051a7604b28bad44d98bfe30e54ebc07fa45f62aabe39".into(),
                    ],
                },
                RpcBlockLevelParents {
                    parent_hashes: vec![
                        "5cc98b2e3f6deb2990187058e4bfd2d1640653fc38a30b0f83231a965b413b0f".into(),
                        "26927e0d032e830b732bdeb3094cb1a5fa6dec9f06375ea25fe57c2853ea0932".into(),
                        "0ac8803976eacaa095c02f869fd7dc31072475940c3751d56283c49e2fefd41d".into(),
                        "f676bdcb5855a0470efd2dab7a72cc5e5f39ff7eea0f433a9fe7b6a675bc2ac5".into(),
                        "0cd218c009e21f910f9ddb09a0d059c4cd7d2ca65a2349df7a867dbedd81e9d4".into(),
                        "891619c83c42895ce1b671cb7a4bcaed9130ab1dd4cc2d8147a1595056b55f92".into(),
                        "a355db765adc8d3df88eb93d527f7f7ec869a75703ba86d4b36110e9a044593c".into(),
                        "966815d153665387dc38e507e7458df3e6b0f04035ef9419883e03c08e2d753b".into(),
                        "08c9090aabf175fdb63e8cf9a5f0783704c741c195157626401d949eaa6dbd04".into(),
                    ],
                },
                RpcBlockLevelParents {
                    parent_hashes: vec![
                        "d7bf5e9c18cc79dda4e12efe564ecb8a4019e1c41f2d8217c0c3a43712ae226f".into(),
                        "ce776631ae19b326a411a284741be01fb4f3aefc5def968eb6cceb8604864b4b".into(),
                        "9ad373cbac10ea7e665b294a8a790691aa5246e6ff8fd0b7fb9b9a6a958ebf28".into(),
                    ],
                },
                RpcBlockLevelParents {
                    parent_hashes: vec![
                        "ec5e8fc0bc0c637004cee262cef12e7cf6d9cd7772513dbd466176a07ab7c4f4".into(),
                        "65fe09747779c31495e689b65f557b0a4af6535880b82553d126ff7213542905".into(),
                        "5a64749599333e9655b43aa36728bb63bd286427441baa9f305d5c25e05229bb".into(),
                        "332f7e8375b7c45e1ea0461d333c3c725f7467b441b7d0f5e80242b7a4a18eda".into(),
                    ],
                },
                RpcBlockLevelParents {
                    parent_hashes: vec!["e80d7d9a0a4634f07bea5c5a00212fbc591bddfebb94334f4a2d928673d262ad".into()],
                },
                RpcBlockLevelParents {
                    parent_hashes: vec![
                        "abaa82988c683f4742c12099b732bd03639c1979752d837518243b74d6730124".into(),
                        "5efe5661eaa0428917f55a58cc33db284d1f2caa05f1fd7b6602980f06d10723".into(),
                        "0bf310b48cf62942017dd6680eb3ab13310eca1581afb3c5b619e5ce0682d0df".into(),
                        "c1fade3928179a9dc28cd170b5b5544e7f9b63b83da374afa28e1478dc5c2997".into(),
                    ],
                },
            ],
            hash_merkle_root: "a98347ec1e71514eb26822162dc7c3992fd41f0b2ccc26e55e7bd8f3fa37215f".into(),
            accepted_id_merkle_root: "774b5216b5b872b6c2388dd950160e3ffa3bf0623c438655bb5c8c768ab33ae2".into(),
            utxo_commitment: "ee39218674008665e20a3acdf84abef35cabcc489158c0853fd5bfa954226139".into(),
            timestamp: -1426594953012613626,
            bits: 684408190,
            nonce: 8230160685758639177,
            daa_score: 15448880227546599629,
            blue_work: "ce5639b8ed46571e20eeaa7a62a078f8c55aef6edd6a35ed37a3d6cf98736abd".into(),
            pruning_point: "fc44c4f57cf8f7a2ba410a70d0ad49060355b9deb97012345603d9d0d1dcb0de".into(),
            blue_score: 29372123613087746,
        };
        let expected_res = [
            245, 95, 9, 0, 0, 0, 0, 0, 0, 0, 6, 0, 0, 0, 0, 0, 0, 0, 98, 165, 238, 232, 42, 189, 244, 74, 45, 11, 117,
            251, 24, 13, 175, 72, 167, 158, 224, 177, 13, 57, 70, 81, 133, 15, 212, 161, 120, 137, 46, 226, 133, 236,
            225, 81, 20, 85, 120, 8, 117, 214, 78, 226, 211, 208, 208, 222, 107, 248, 249, 180, 76, 232, 95, 240, 68,
            198, 177, 248, 59, 142, 136, 59, 191, 133, 122, 171, 153, 197, 178, 82, 199, 66, 156, 50, 243, 168, 174,
            183, 158, 248, 86, 246, 89, 193, 143, 13, 206, 204, 119, 199, 94, 122, 129, 191, 222, 39, 95, 103, 207,
            226, 66, 207, 60, 195, 84, 243, 237, 226, 214, 190, 204, 78, 163, 174, 94, 136, 82, 106, 159, 74, 87, 139,
            203, 158, 242, 212, 166, 83, 20, 118, 141, 109, 41, 151, 97, 234, 158, 79, 90, 166, 174, 195, 252, 120,
            198, 170, 224, 129, 172, 129, 32, 199, 32, 239, 205, 108, 234, 132, 182, 146, 94, 96, 123, 224, 99, 113,
            111, 150, 221, 205, 208, 29, 117, 4, 92, 63, 0, 15, 138, 121, 107, 206, 108, 81, 44, 56, 1, 170, 202, 238,
            7, 0, 0, 0, 0, 0, 0, 0, 223, 173, 91, 80, 236, 224, 184, 183, 193, 150, 93, 145, 129, 37, 27, 124, 156,
            156, 165, 32, 90, 252, 22, 162, 54, 162, 239, 205, 210, 209, 45, 42, 121, 208, 116, 168, 40, 10, 233, 67,
            158, 176, 214, 174, 202, 8, 35, 174, 2, 214, 125, 134, 106, 194, 196, 254, 74, 114, 80, 83, 218, 17, 155,
            157, 79, 81, 81, 64, 162, 215, 35, 156, 64, 180, 90, 195, 149, 13, 148, 31, 196, 254, 28, 12, 185, 106,
            211, 34, 214, 34, 130, 41, 95, 191, 225, 30, 38, 164, 51, 7, 109, 181, 193, 68, 76, 58, 52, 211, 42, 92,
            74, 127, 251, 232, 209, 129, 247, 237, 59, 140, 254, 144, 79, 147, 248, 240, 109, 41, 188, 217, 237, 132,
            123, 24, 46, 4, 100, 16, 244, 75, 196, 176, 243, 240, 58, 13, 6, 130, 10, 48, 242, 87, 248, 17, 65, 48,
            103, 138, 192, 69, 134, 193, 227, 201, 52, 44, 139, 128, 85, 196, 102, 216, 134, 68, 29, 37, 153, 6, 214,
            154, 205, 137, 75, 150, 138, 233, 240, 235, 157, 150, 92, 230, 164, 105, 60, 78, 190, 136, 21, 1, 183, 217,
            132, 107, 102, 235, 2, 181, 126, 92, 218, 123, 108, 186, 104, 145, 214, 22, 189, 104, 108, 55, 184, 52, 9,
            0, 0, 0, 0, 0, 0, 0, 97, 58, 200, 186, 82, 115, 74, 228, 227, 241, 33, 122, 205, 95, 131, 39, 8, 20, 48,
            24, 103, 181, 208, 103, 17, 178, 56, 0, 28, 121, 87, 178, 119, 25, 206, 63, 49, 136, 223, 229, 125, 238,
            191, 111, 130, 89, 90, 16, 247, 187, 86, 44, 160, 77, 92, 61, 39, 148, 41, 88, 198, 219, 50, 98, 103, 6,
            73, 243, 188, 151, 217, 162, 49, 103, 53, 237, 230, 130, 165, 223, 230, 241, 160, 17, 251, 201, 138, 208,
            251, 231, 144, 0, 60, 1, 232, 233, 150, 119, 3, 175, 102, 94, 159, 114, 64, 127, 75, 3, 212, 253, 180, 116,
            170, 254, 138, 13, 62, 5, 21, 221, 70, 80, 207, 81, 23, 43, 129, 36, 139, 203, 127, 150, 158, 64, 11, 108,
            91, 18, 119, 104, 177, 196, 18, 250, 233, 140, 245, 118, 49, 207, 55, 3, 59, 75, 74, 186, 125, 126, 211,
            25, 186, 20, 114, 73, 201, 8, 172, 112, 209, 196, 6, 218, 222, 14, 130, 142, 182, 186, 13, 202, 168, 130,
            133, 84, 62, 16, 33, 60, 100, 63, 200, 96, 59, 88, 96, 35, 102, 112, 186, 188, 173, 11, 215, 244, 196, 25,
            14, 50, 54, 35, 168, 104, 209, 234, 225, 118, 159, 64, 162, 102, 49, 67, 27, 59, 213, 33, 86, 5, 210, 8,
            111, 234, 212, 153, 172, 99, 164, 101, 61, 18, 40, 61, 86, 1, 156, 55, 149, 169, 138, 18, 109, 9, 207, 203,
            227, 108, 220, 201, 55, 136, 165, 64, 159, 139, 110, 66, 194, 221, 131, 170, 70, 97, 24, 82, 173, 11, 80,
            40, 119, 92, 119, 22, 144, 182, 133, 78, 5, 179, 9, 0, 0, 0, 0, 0, 0, 0, 119, 36, 30, 48, 44, 109, 168,
            102, 92, 66, 52, 29, 218, 74, 218, 234, 89, 90, 177, 137, 95, 150, 82, 72, 157, 210, 206, 180, 156, 36,
            116, 48, 60, 187, 68, 194, 185, 67, 3, 219, 102, 44, 156, 102, 184, 120, 41, 5, 25, 15, 30, 22, 53, 182,
            62, 52, 135, 141, 63, 36, 111, 173, 252, 227, 68, 231, 78, 248, 19, 9, 15, 128, 48, 188, 213, 37, 172, 16,
            101, 63, 241, 130, 224, 1, 32, 247, 225, 247, 150, 250, 15, 193, 107, 167, 187, 144, 190, 42, 51, 232, 124,
            61, 96, 171, 98, 132, 113, 164, 32, 131, 67, 131, 102, 24, 1, 187, 11, 253, 142, 108, 20, 0, 113, 219, 30,
            178, 247, 161, 129, 148, 241, 160, 69, 169, 76, 7, 136, 53, 199, 93, 255, 47, 62, 131, 97, 128, 186, 173,
            158, 149, 93, 168, 64, 220, 116, 196, 220, 36, 152, 248, 194, 1, 174, 194, 84, 160, 227, 100, 118, 178,
            238, 177, 36, 253, 198, 175, 193, 183, 216, 9, 197, 224, 139, 94, 14, 132, 90, 175, 155, 108, 57, 87, 233,
            90, 180, 170, 142, 16, 124, 219, 135, 63, 45, 172, 82, 127, 22, 196, 213, 172, 135, 96, 118, 138, 113, 94,
            70, 105, 203, 132, 12, 37, 49, 127, 154, 54, 135, 116, 229, 6, 52, 26, 251, 70, 80, 62, 40, 233, 46, 81,
            189, 127, 125, 75, 83, 185, 2, 61, 86, 249, 185, 236, 153, 26, 194, 169, 217, 188, 69, 255, 100, 187, 43,
            241, 77, 64, 81, 167, 96, 75, 40, 186, 212, 77, 152, 191, 227, 14, 84, 235, 192, 127, 164, 95, 98, 170,
            190, 57, 9, 0, 0, 0, 0, 0, 0, 0, 92, 201, 139, 46, 63, 109, 235, 41, 144, 24, 112, 88, 228, 191, 210, 209,
            100, 6, 83, 252, 56, 163, 11, 15, 131, 35, 26, 150, 91, 65, 59, 15, 38, 146, 126, 13, 3, 46, 131, 11, 115,
            43, 222, 179, 9, 76, 177, 165, 250, 109, 236, 159, 6, 55, 94, 162, 95, 229, 124, 40, 83, 234, 9, 50, 10,
            200, 128, 57, 118, 234, 202, 160, 149, 192, 47, 134, 159, 215, 220, 49, 7, 36, 117, 148, 12, 55, 81, 213,
            98, 131, 196, 158, 47, 239, 212, 29, 246, 118, 189, 203, 88, 85, 160, 71, 14, 253, 45, 171, 122, 114, 204,
            94, 95, 57, 255, 126, 234, 15, 67, 58, 159, 231, 182, 166, 117, 188, 42, 197, 12, 210, 24, 192, 9, 226, 31,
            145, 15, 157, 219, 9, 160, 208, 89, 196, 205, 125, 44, 166, 90, 35, 73, 223, 122, 134, 125, 190, 221, 129,
            233, 212, 137, 22, 25, 200, 60, 66, 137, 92, 225, 182, 113, 203, 122, 75, 202, 237, 145, 48, 171, 29, 212,
            204, 45, 129, 71, 161, 89, 80, 86, 181, 95, 146, 163, 85, 219, 118, 90, 220, 141, 61, 248, 142, 185, 61,
            82, 127, 127, 126, 200, 105, 167, 87, 3, 186, 134, 212, 179, 97, 16, 233, 160, 68, 89, 60, 150, 104, 21,
            209, 83, 102, 83, 135, 220, 56, 229, 7, 231, 69, 141, 243, 230, 176, 240, 64, 53, 239, 148, 25, 136, 62, 3,
            192, 142, 45, 117, 59, 8, 201, 9, 10, 171, 241, 117, 253, 182, 62, 140, 249, 165, 240, 120, 55, 4, 199, 65,
            193, 149, 21, 118, 38, 64, 29, 148, 158, 170, 109, 189, 4, 3, 0, 0, 0, 0, 0, 0, 0, 215, 191, 94, 156, 24,
            204, 121, 221, 164, 225, 46, 254, 86, 78, 203, 138, 64, 25, 225, 196, 31, 45, 130, 23, 192, 195, 164, 55,
            18, 174, 34, 111, 206, 119, 102, 49, 174, 25, 179, 38, 164, 17, 162, 132, 116, 27, 224, 31, 180, 243, 174,
            252, 93, 239, 150, 142, 182, 204, 235, 134, 4, 134, 75, 75, 154, 211, 115, 203, 172, 16, 234, 126, 102, 91,
            41, 74, 138, 121, 6, 145, 170, 82, 70, 230, 255, 143, 208, 183, 251, 155, 154, 106, 149, 142, 191, 40, 4,
            0, 0, 0, 0, 0, 0, 0, 236, 94, 143, 192, 188, 12, 99, 112, 4, 206, 226, 98, 206, 241, 46, 124, 246, 217,
            205, 119, 114, 81, 61, 189, 70, 97, 118, 160, 122, 183, 196, 244, 101, 254, 9, 116, 119, 121, 195, 20, 149,
            230, 137, 182, 95, 85, 123, 10, 74, 246, 83, 88, 128, 184, 37, 83, 209, 38, 255, 114, 19, 84, 41, 5, 90,
            100, 116, 149, 153, 51, 62, 150, 85, 180, 58, 163, 103, 40, 187, 99, 189, 40, 100, 39, 68, 27, 170, 159,
            48, 93, 92, 37, 224, 82, 41, 187, 51, 47, 126, 131, 117, 183, 196, 94, 30, 160, 70, 29, 51, 60, 60, 114,
            95, 116, 103, 180, 65, 183, 208, 245, 232, 2, 66, 183, 164, 161, 142, 218, 1, 0, 0, 0, 0, 0, 0, 0, 232, 13,
            125, 154, 10, 70, 52, 240, 123, 234, 92, 90, 0, 33, 47, 188, 89, 27, 221, 254, 187, 148, 51, 79, 74, 45,
            146, 134, 115, 210, 98, 173, 4, 0, 0, 0, 0, 0, 0, 0, 171, 170, 130, 152, 140, 104, 63, 71, 66, 193, 32,
            153, 183, 50, 189, 3, 99, 156, 25, 121, 117, 45, 131, 117, 24, 36, 59, 116, 214, 115, 1, 36, 94, 254, 86,
            97, 234, 160, 66, 137, 23, 245, 90, 88, 204, 51, 219, 40, 77, 31, 44, 170, 5, 241, 253, 123, 102, 2, 152,
            15, 6, 209, 7, 35, 11, 243, 16, 180, 140, 246, 41, 66, 1, 125, 214, 104, 14, 179, 171, 19, 49, 14, 202, 21,
            129, 175, 179, 197, 182, 25, 229, 206, 6, 130, 208, 223, 193, 250, 222, 57, 40, 23, 154, 157, 194, 140,
            209, 112, 181, 181, 84, 78, 127, 155, 99, 184, 61, 163, 116, 175, 162, 142, 20, 120, 220, 92, 41, 151, 169,
            131, 71, 236, 30, 113, 81, 78, 178, 104, 34, 22, 45, 199, 195, 153, 47, 212, 31, 11, 44, 204, 38, 229, 94,
            123, 216, 243, 250, 55, 33, 95, 119, 75, 82, 22, 181, 184, 114, 182, 194, 56, 141, 217, 80, 22, 14, 63,
            250, 59, 240, 98, 60, 67, 134, 85, 187, 92, 140, 118, 138, 179, 58, 226, 238, 57, 33, 134, 116, 0, 134,
            101, 226, 10, 58, 205, 248, 74, 190, 243, 92, 171, 204, 72, 145, 88, 192, 133, 63, 213, 191, 169, 84, 34,
            97, 57, 0, 0, 0, 0, 0, 0, 0, 0, 126, 61, 203, 40, 0, 0, 0, 0, 0, 0, 0, 0, 205, 144, 120, 28, 183, 114, 101,
            214, 2, 200, 65, 114, 202, 89, 104, 0, 32, 0, 0, 0, 0, 0, 0, 0, 206, 86, 57, 184, 237, 70, 87, 30, 32, 238,
            170, 122, 98, 160, 120, 248, 197, 90, 239, 110, 221, 106, 53, 237, 55, 163, 214, 207, 152, 115, 106, 189,
            252, 68, 196, 245, 124, 248, 247, 162, 186, 65, 10, 112, 208, 173, 73, 6, 3, 85, 185, 222, 185, 112, 18,
            52, 86, 3, 217, 208, 209, 220, 176, 222,
        ];
        let mut buf = Buf(Vec::with_capacity(1951));
        serialize_header(&mut buf, &header, true);
        assert_eq!(&expected_res[..], &buf.0);

        let expected_hash = Hash::from_le_bytes([
            85, 146, 211, 217, 138, 239, 47, 85, 152, 59, 58, 16, 4, 149, 129, 179, 172, 226, 174, 233, 160, 96, 202,
            54, 6, 225, 64, 142, 106, 0, 110, 137,
        ]);
        let mut hasher = HeaderHasher::new();
        hasher.write(buf.0);
        assert_eq!(hasher.finalize(), expected_hash);
    }
}<|MERGE_RESOLUTION|>--- conflicted
+++ resolved
@@ -23,7 +23,7 @@
 pub struct State {
     pub id: usize,
     matrix: Arc<Matrix>,
-    pub target: Uint256,
+    target: Uint256,
     pub pow_hash_header: Vec<u8>,
     block: Arc<RpcBlock>,
     // PRE_POW_HASH || TIME || 32 zero byte padding; without NONCE
@@ -43,7 +43,6 @@
         let hasher = PowHasher::new(pre_pow_hash, header.timestamp as u64);
         let matrix = Arc::new(Matrix::generate(pre_pow_hash));
 
-<<<<<<< HEAD
         Ok(Self {
             id,
             matrix,
@@ -57,24 +56,14 @@
             block: Arc::new(block),
             hasher,
         })
-=======
-        Ok(Self { id, matrix, nonce: 0, target, block: Arc::new(block), hasher })
->>>>>>> 3fc04e13
     }
 
     #[inline(always)]
     // PRE_POW_HASH || TIME || 32 zero byte padding || NONCE
     pub fn calculate_pow(&self, nonce: u64) -> Uint256 {
         // Hasher already contains PRE_POW_HASH || TIME || 32 zero byte padding; so only the NONCE is missing
-<<<<<<< HEAD
-        let mut hasher = self.hasher.clone();
-        hasher.update(nonce.to_le_bytes());
-        let heavy_hash = self.matrix.heavy_hash(hasher.finalize());
-        Uint256::from_le_bytes(heavy_hash.0)
-=======
-        let hash = self.hasher.finalize_with_nonce(self.nonce);
+        let hash = self.hasher.finalize_with_nonce(nonce);
         self.matrix.heavy_hash(hash)
->>>>>>> 3fc04e13
     }
 
     #[inline(always)]
